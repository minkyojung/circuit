# circuit

<<<<<<< HEAD
test from okapi
test 3 from okapi
option test
test 6
=======
Welcome to albatross

Test line

Hello Albatross

Hello Albatros and welcome

last dance

real last dance
# Circuit - Test-Fix Loop 문서

> MCP 기반 자동 테스트-수정 루프 시스템

---

## 📚 문서 구조

### **최신 문서 (Implementation Ready)**

1. **[FINAL_ARCHITECTURE.md](./FINAL_ARCHITECTURE.md)** ⭐ **START HERE**
   - 최종 확정 아키텍처
   - 단순화된 접근 (하이브리드 제거)
   - 구현 계획 (4주)
   - **이 문서부터 읽으세요**

2. **[IDEAS.md](./IDEAS.md)**
   - 8개 JTBD 아이디어
   - 로드맵 & 가격 전략
   - Test-Fix Loop이 P0

---

### **참고 문서 (Archive)**

3. **[HYBRID_ANALYSIS.md](./HYBRID_ANALYSIS.md)**
   - 하이브리드 방식 분석
   - 엣지케이스 검토
   - Conductor.build 방식 조사
   - **결론: 단순한 방식 채택**

4. **[ARCHITECTURE_ANALYSIS.md](./ARCHITECTURE_ANALYSIS.md)**
   - 5가지 질문에 대한 상세 분석
   - 디렉토리, Auto-detect, API 키 등
   - **결론: FINAL_ARCHITECTURE로 통합**

5. **[TEST_FIX_LOOP_ARCHITECTURE.md](./TEST_FIX_LOOP_ARCHITECTURE.md)**
   - 초기 하이브리드 설계안
   - Conductor 패턴 분석
   - **결론: 단순화 필요 → FINAL_ARCHITECTURE**

---

## 🎯 Quick Start

### **핵심 결정사항**

| 항목 | 결정 |
|------|------|
| **디렉토리** | Local만 (`.circuit/`) |
| **API 키** | OS Keychain + 우선순위 찾기 |
| **Auto-detect** | 확신도 기반 (90%+ 자동) |
| **UI** | Desktop App (Electron) |
| **워크플로우** | AI 제안 → 사용자 승인 → 적용 |

### **다음 단계**

```bash
# 1. FINAL_ARCHITECTURE.md 읽기
# 2. Phase 1 구현 시작
#    - Day 1-2: Project Setup
#    - Day 3-4: Detection & Init
#    - Day 5-7: File Watch & Test Run
```

---

## 📁 프로젝트 구조

```
circuit/
├── src/
│   ├── core/
│   │   ├── detector.ts          # Project auto-detect
│   │   ├── watcher.ts           # File watcher
│   │   └── runner.ts            # Test runner
│   ├── ai/
│   │   ├── provider.ts          # API key management
│   │   └── suggester.ts         # Fix suggestion
│   ├── ui/
│   │   ├── TestFixTab.tsx       # New tab
│   │   ├── SuggestionCard.tsx   # Suggestion UI
│   │   └── HistoryPanel.tsx     # History view
│   └── storage/
│       └── history.ts           # JSON storage
│
└── templates/
    ├── react.md
    ├── nextjs.md
    └── node-api.md
```

---

## 🚀 Implementation Timeline

| Week | Focus | Deliverable |
|------|-------|-------------|
| **1** | Core Infrastructure | File watch, Test run, Error parse |
| **2** | AI Integration | API provider, Suggestion gen |
| **3** | Desktop UI | Test-Fix tab, Suggestion cards |
| **4** | Polish | Notifications, Learning, Docs |

---

## 📊 Success Criteria

- ✅ Setup < 2분
- ✅ First fix < 5분
- ✅ Approval rate > 70%
- ✅ Time saved > 80%

---

_Project Status: Architecture Finalized, Ready for Week 1 Implementation_
_Last Updated: 2025-10-21_
>>>>>>> 1e90fbfa
<|MERGE_RESOLUTION|>--- conflicted
+++ resolved
@@ -1,11 +1,3 @@
-# circuit
-
-<<<<<<< HEAD
-test from okapi
-test 3 from okapi
-option test
-test 6
-=======
 Welcome to albatross
 
 Test line
@@ -132,5 +124,4 @@
 ---
 
 _Project Status: Architecture Finalized, Ready for Week 1 Implementation_
-_Last Updated: 2025-10-21_
->>>>>>> 1e90fbfa
+_Last Updated: 2025-10-21_