import React, { useState } from 'react'
import { Folder, ChevronRight, ChevronDown, Loader2 } from 'lucide-react'
import { getIconForFile } from 'vscode-material-icon-theme-js'
import {
  SidebarGroup,
  SidebarGroupContent,
  SidebarGroupLabel,
  SidebarMenu,
  SidebarMenuItem,
  SidebarMenuButton,
} from '@/components/ui/sidebar'
import { Collapsible, CollapsibleContent, CollapsibleTrigger } from '@/components/ui/collapsible'
import { FileTreeSkeleton } from '@/components/ui/skeleton'

// Import Material Icon Theme SVGs - Common file types
import ReactTsIcon from 'material-icon-theme/icons/react_ts.svg?react'
import ReactIcon from 'material-icon-theme/icons/react.svg?react'
import TypeScriptIcon from 'material-icon-theme/icons/typescript.svg?react'
import JavaScriptIcon from 'material-icon-theme/icons/javascript.svg?react'
import JsonIcon from 'material-icon-theme/icons/nodejs.svg?react'
import CssIcon from 'material-icon-theme/icons/css.svg?react'
import ScssIcon from 'material-icon-theme/icons/sass.svg?react'
import HtmlIcon from 'material-icon-theme/icons/html.svg?react'
import MarkdownIcon from 'material-icon-theme/icons/markdown.svg?react'
import PythonIcon from 'material-icon-theme/icons/python.svg?react'
import RustIcon from 'material-icon-theme/icons/rust.svg?react'
import GoIcon from 'material-icon-theme/icons/go.svg?react'
import YamlIcon from 'material-icon-theme/icons/yaml.svg?react'
import XmlIcon from 'material-icon-theme/icons/xml.svg?react'
import ImageIcon from 'material-icon-theme/icons/image.svg?react'
import VueIcon from 'material-icon-theme/icons/vue.svg?react'
import SvelteIcon from 'material-icon-theme/icons/svelte.svg?react'
import NextIcon from 'material-icon-theme/icons/next.svg?react'
import ViteIcon from 'material-icon-theme/icons/vite.svg?react'
import TailwindIcon from 'material-icon-theme/icons/tailwindcss.svg?react'
import DockerIcon from 'material-icon-theme/icons/docker.svg?react'
import GitIcon from 'material-icon-theme/icons/git.svg?react'
import NpmIcon from 'material-icon-theme/icons/npm.svg?react'
import YarnIcon from 'material-icon-theme/icons/yarn.svg?react'
import DefaultIcon from 'material-icon-theme/icons/file.svg?react'

// Map SVG file names to imported React components
const iconComponentMap: Record<string, React.ComponentType<React.SVGProps<SVGSVGElement>>> = {
  // React & TypeScript
  'react_ts.svg': ReactTsIcon,
  'react.svg': ReactIcon,
  'typescript.svg': TypeScriptIcon,
  'javascript.svg': JavaScriptIcon,

  // Config & Data
  'nodejs.svg': JsonIcon,
  'json.svg': JsonIcon,
  'yaml.svg': YamlIcon,
  'xml.svg': XmlIcon,

  // Styles
  'css.svg': CssIcon,
  'sass.svg': ScssIcon,
  'tailwindcss.svg': TailwindIcon,

  // Markup
  'html.svg': HtmlIcon,
  'markdown.svg': MarkdownIcon,

  // Programming Languages
  'python.svg': PythonIcon,
  'rust.svg': RustIcon,
  'go.svg': GoIcon,

  // Frameworks
  'vue.svg': VueIcon,
  'svelte.svg': SvelteIcon,
  'next.svg': NextIcon,

  // Build Tools
  'vite.svg': ViteIcon,
  'npm.svg': NpmIcon,
  'yarn.svg': YarnIcon,

  // DevOps
  'docker.svg': DockerIcon,
  'git.svg': GitIcon,

  // Media
  'image.svg': ImageIcon,

  // Default
  'file.svg': DefaultIcon,
}

// Get icon component for a file
const getFileIcon = (filename: string): React.ComponentType<React.SVGProps<SVGSVGElement>> => {
  const iconName = getIconForFile(filename)
  if (!iconName) return DefaultIcon
  return iconComponentMap[iconName] || DefaultIcon
}

// File tree structure
export interface FileNode {
  name: string
  path: string
  type: 'file' | 'folder'
  children?: FileNode[]
  modified?: boolean
  added?: boolean
}

interface FileExplorerProps {
  fileTree: FileNode[]
  isLoading?: boolean
  onFileSelect?: (filePath: string) => void
  selectedFile?: string | null
}

const FileTreeItem: React.FC<{
  node: FileNode
  depth: number
  onSelect?: (path: string) => void
  selectedFile?: string | null
}> = ({ node, depth, onSelect, selectedFile }) => {
  const [isOpen, setIsOpen] = useState(depth === 0) // Auto-expand root folders

  if (node.type === 'folder') {
    return (
      <Collapsible open={isOpen} onOpenChange={setIsOpen}>
        <SidebarMenuItem className="my-0">
          <CollapsibleTrigger asChild>
            <SidebarMenuButton
              className="w-full h-[var(--list-item-height)] py-[var(--list-item-padding-y)] gap-2"
              style={{ paddingLeft: `${depth * 12 + 8}px` }}
            >
              {isOpen ? (
                <ChevronDown size={16} strokeWidth={1.5} className="flex-shrink-0" />
              ) : (
                <ChevronRight size={16} strokeWidth={1.5} className="flex-shrink-0" />
              )}
              <Folder size={16} strokeWidth={1.5} className="flex-shrink-0 text-sidebar-foreground-muted" />
              <span className="text-base font-normal truncate">{node.name}</span>
            </SidebarMenuButton>
          </CollapsibleTrigger>
          <CollapsibleContent>
            {node.children?.map((child) => (
              <FileTreeItem
                key={child.path}
                node={child}
                depth={depth + 1}
                onSelect={onSelect}
                selectedFile={selectedFile}
              />
            ))}
          </CollapsibleContent>
        </SidebarMenuItem>
      </Collapsible>
    )
  }

  // File node
  const isSelected = selectedFile === node.path
  const FileIconComponent = getFileIcon(node.name)

  return (
    <SidebarMenuItem className="my-0">
      <SidebarMenuButton
        onClick={() => onSelect?.(node.path)}
        isActive={isSelected}
        className="w-full h-[var(--list-item-height)] py-[var(--list-item-padding-y)] gap-2"
        style={{ paddingLeft: `${depth * 12 + 8}px` }}
      >
<<<<<<< HEAD
        {/* File type icon */}
        <div className="flex-shrink-0" style={{ width: '16px', height: '16px' }}>
          <FileIconComponent width={16} height={16} />
        </div>

        <span className="text-sm truncate flex-1">{node.name}</span>
=======
        <File size={16} strokeWidth={1.5} className="flex-shrink-0 text-sidebar-foreground-muted" />
        <span className="text-base font-normal truncate flex-1">{node.name}</span>
>>>>>>> 48774df9

        {/* Git status badges */}
        {node.modified && (
          <span className="text-[10px] px-1 rounded bg-status-working/20 text-status-working font-medium">
            M
          </span>
        )}
        {node.added && (
          <span className="text-[10px] px-1 rounded bg-status-synced/20 text-status-synced font-medium">
            A
          </span>
        )}
      </SidebarMenuButton>
    </SidebarMenuItem>
  )
}

export const FileExplorer: React.FC<FileExplorerProps> = ({
  fileTree,
  isLoading = false,
  onFileSelect,
  selectedFile,
}) => {
  // Calculate git status summary from fileTree
  const gitStats = React.useMemo(() => {
    const stats = { modified: 0, added: 0 }

    const countGitStatus = (nodes: FileNode[]) => {
      nodes.forEach(node => {
        if (node.modified) stats.modified++
        if (node.added) stats.added++
        if (node.children) countGitStatus(node.children)
      })
    }

    countGitStatus(fileTree)
    return stats
  }, [fileTree])

  return (
    <div className="h-full flex flex-col">
      <SidebarGroup>
        <SidebarGroupContent>
          <SidebarMenu>
            {isLoading ? (
              <FileTreeSkeleton />
            ) : fileTree.length === 0 ? (
              <div className="px-4 py-6 text-center text-sidebar-foreground-muted">
                <p className="text-xs">No files found</p>
              </div>
            ) : (
              fileTree.map((node) => (
                <FileTreeItem
                  key={node.path}
                  node={node}
                  depth={0}
                  onSelect={onFileSelect}
                  selectedFile={selectedFile}
                />
              ))
            )}
          </SidebarMenu>
        </SidebarGroupContent>
      </SidebarGroup>

      {/* Git Status Summary */}
      {!isLoading && (gitStats.modified > 0 || gitStats.added > 0) && (
        <div className="mt-auto p-3 border-t border-sidebar-border">
          <div className="text-xs text-sidebar-foreground-muted">
            <div className="flex items-center gap-2">
              {gitStats.modified > 0 && (
                <span className="text-status-working">{gitStats.modified} modified</span>
              )}
              {gitStats.modified > 0 && gitStats.added > 0 && <span>•</span>}
              {gitStats.added > 0 && (
                <span className="text-status-synced">{gitStats.added} added</span>
              )}
            </div>
          </div>
        </div>
      )}
    </div>
  )
}<|MERGE_RESOLUTION|>--- conflicted
+++ resolved
@@ -1,10 +1,9 @@
 import React, { useState } from 'react'
-import { Folder, ChevronRight, ChevronDown, Loader2 } from 'lucide-react'
+import { Folder, ChevronRight, ChevronDown } from 'lucide-react'
 import { getIconForFile } from 'vscode-material-icon-theme-js'
 import {
   SidebarGroup,
   SidebarGroupContent,
-  SidebarGroupLabel,
   SidebarMenu,
   SidebarMenuItem,
   SidebarMenuButton,
@@ -166,17 +165,12 @@
         className="w-full h-[var(--list-item-height)] py-[var(--list-item-padding-y)] gap-2"
         style={{ paddingLeft: `${depth * 12 + 8}px` }}
       >
-<<<<<<< HEAD
         {/* File type icon */}
         <div className="flex-shrink-0" style={{ width: '16px', height: '16px' }}>
           <FileIconComponent width={16} height={16} />
         </div>
 
-        <span className="text-sm truncate flex-1">{node.name}</span>
-=======
-        <File size={16} strokeWidth={1.5} className="flex-shrink-0 text-sidebar-foreground-muted" />
         <span className="text-base font-normal truncate flex-1">{node.name}</span>
->>>>>>> 48774df9
 
         {/* Git status badges */}
         {node.modified && (
